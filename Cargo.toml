[package]
authors = [
    "Junfeng Liu <china.liujunfeng@gmail.com>",
    "Emulator <emulator@hotmail.it>",
]
categories = ["text-processing"]
description = "A Rust library for PDF document manipulation."
documentation = "https://docs.rs/crate/lopdf/"
edition = "2021"
homepage = "https://github.com/J-F-Liu/lopdf"
keywords = ["pdf", "editing", "manipulation", "merge"]
license = "MIT"
name = "lopdf"
readme = "README.md"
repository = "https://github.com/J-F-Liu/lopdf.git"
version = "0.29.0"

[dependencies]
chrono = { version = "^0.4", optional = true, features = [
    "std",
    "clock",
], default-features = false }
encoding = "^0.2"
flate2 = "^1.0"
image = { version = "^0.24", optional = true }
itoa = "^1.0"
linked-hash-map = "^0.5"
log = "^0.4"
nom = { version = "^7.1", optional = true }
pom = { version = "^3.2", optional = true }
rayon = { version = "^1.6", optional = true }
serde = { version = "1.0", features = ["derive"], optional = true }
time = {version="^0.3", features=["formatting", "parsing"]}
weezl = "0.1"

[dev-dependencies]
tempfile = "3.3"
serde_json = "1.0"
clap = { version = "4.0", features = ["derive"] }
shellexpand = "3.0"
env_logger = "0.10"

[features]
default = ["chrono_time", "nom_parser", "rayon"]
chrono_time = ["chrono"]
<<<<<<< HEAD
=======
default = ["chrono_time", "nom_parser", "rayon"]
>>>>>>> d2aeb680
embed_image = ["image"]
nom_parser = ["nom"]
pom_parser = ["pom"]
serde = ["dep:serde"]

[[example]]
name = "add_barcode"
required-features = ["pom_parser"]

[[example]]
name = "extract_toc"
required-features = ["serde"]

<<<<<<< HEAD
=======
[[example]]
name = "extract_text"
required-features = ["serde"]

>>>>>>> d2aeb680
[[tests]]
name = "modify"
required-features = ["pom_parser"]

[badges]
travis-ci = { repository = "J-F-Liu/lopdf" }<|MERGE_RESOLUTION|>--- conflicted
+++ resolved
@@ -43,10 +43,7 @@
 [features]
 default = ["chrono_time", "nom_parser", "rayon"]
 chrono_time = ["chrono"]
-<<<<<<< HEAD
-=======
 default = ["chrono_time", "nom_parser", "rayon"]
->>>>>>> d2aeb680
 embed_image = ["image"]
 nom_parser = ["nom"]
 pom_parser = ["pom"]
@@ -60,13 +57,10 @@
 name = "extract_toc"
 required-features = ["serde"]
 
-<<<<<<< HEAD
-=======
 [[example]]
 name = "extract_text"
 required-features = ["serde"]
 
->>>>>>> d2aeb680
 [[tests]]
 name = "modify"
 required-features = ["pom_parser"]
