--- conflicted
+++ resolved
@@ -29,10 +29,7 @@
 nom = { version = "^7.1", optional = true }
 pom = { version = "^3.2", optional = true }
 rayon = { version = "^1.6", optional = true }
-<<<<<<< HEAD
-=======
 serde = { version = "1.0", features = ["derive"], optional = true }
->>>>>>> 671ddccb
 time = {version="^0.3", features=["formatting", "parsing"]}
 weezl = "0.1"
 
@@ -46,10 +43,7 @@
 [features]
 default = ["chrono_time", "nom_parser", "rayon"]
 chrono_time = ["chrono"]
-<<<<<<< HEAD
 default = ["chrono_time", "nom_parser", "rayon"]
-=======
->>>>>>> 671ddccb
 embed_image = ["image"]
 nom_parser = ["nom"]
 pom_parser = ["pom"]
