use crate::encryption;
use std::fmt;

use crate::encodings::cmap::UnicodeCMapError;

#[derive(Debug)]
pub enum Error {
    /// Brackets limit reached.
    /// To many brackets nested.
    // TODO: This does not seem to be used.
    BracketLimit,
    /// Could not decode content.
    ContentDecode,
    /// Error when decrypting the contents of the file
    Decryption(encryption::DecryptionError),
    /// Dictionary key was not found.
    DictKey,
    /// Invalid file header
    Header,
    /// Invalid command.
    Invalid(String),
    /// IO error
    IO(std::io::Error),
    /// PDF document has no Outlines.
    NoOutlines,
    /// Found Object ID does not match Expected Object ID.
    ObjectIdMismatch,
    /// The Object ID was not found.
    ObjectNotFound,
    /// Offset in file is invalid.
    Offset(usize),
    /// Page number was not found in document.
    PageNumberNotFound(u32),
    /// Invalid object while parsing at offset.
    Parse { offset: usize },
    /// Dereferencing object failed due to a reference cycle.
    ReferenceCycle,
    /// Dereferencing object reached the limit.
    /// This might indicate a reference loop.
    ReferenceLimit,
<<<<<<< HEAD
    /// Brackets limit reached.
    /// To many brackets nested.
    // TODO: This does not seem to be used.
    BracketLimit,
    /// Could not parse ToUnicodeCMap.
    ToUnicodeCMap(UnicodeCMapError),
=======
    /// Decoding byte vector failed.
    StringDecode,
    /// Syntax error while parsing the file.
    Syntax(String),
>>>>>>> 22c51533
    /// The file trailer was invalid.
    Trailer,
    /// The object does not have the expected type.
    Type,
    /// Decoding byte vector to UTF8 String failed.
    UTF8,
    /// Error while parsing cross reference table.
    Xref(XrefError),
    /// Error when handling images.
    #[cfg(feature = "embed_image")]
    Image(image::ImageError),
}

impl fmt::Display for Error {
    fn fmt(&self, f: &mut fmt::Formatter) -> fmt::Result {
        match self {
            Error::BracketLimit => write!(f, "Too deep embedding of ()'s."),
            Error::ContentDecode => write!(f, "Could not decode content"),
            Error::Decryption(d) => d.fmt(f),
            Error::DictKey => write!(f, "A required dictionary key was not found"),
            Error::Header => write!(f, "Invalid file header"),
            Error::Invalid(msg) => write!(f, "Invalid command: {}", msg),
            Error::IO(e) => e.fmt(f),
            Error::NoOutlines => write!(f, "PDF document has no Outlines"),
            Error::ObjectIdMismatch => write!(f, "The object id found did not match the requested object"),
            Error::ObjectNotFound => write!(f, "A required object was not found"),
            Error::Offset(o) => write!(f, "Invalid file offset: {}", o),
            Error::PageNumberNotFound(p) => write!(f, "Page number {} could not be found", p),
            Error::Parse { offset, .. } => write!(f, "Invalid object at byte {}", offset),
<<<<<<< HEAD
            Error::ReferenceLimit => write!(f, "Could not dereference an object; possible reference loop"),
            Error::ToUnicodeCMap(err) => write!(f, "ToUnicode CMap error: {}", err),
            Error::BracketLimit => write!(f, "Too deep embedding of ()'s."),
=======
            Error::ReferenceCycle => write!(f, "Could not dereference an object; reference cycle detected"),
            Error::ReferenceLimit => write!(f, "Could not dereference an object; possible reference cycle"),
            Error::StringDecode => write!(f, "Could not decode string"),
            Error::Syntax(msg) => write!(f, "Syntax error: {}", msg),
>>>>>>> 22c51533
            Error::Trailer => write!(f, "Invalid file trailer"),
            Error::Type => write!(f, "An object does not have the expected type"),
            Error::UTF8 => write!(f, "UTF-8 error"),
            Error::Xref(e) => write!(f, "Invalid cross-reference table ({})", e),
            #[cfg(feature = "embed_image")]
            Error::Image(e) => e.fmt(f),
        }
    }
}

impl std::error::Error for Error {}

#[derive(Debug)]
pub enum XrefError {
    /// Could not parse cross reference table.
    Parse,
    /// Could not find start of cross reference table.
    Start,
    /// The trailer's "Prev" field was invalid.
    PrevStart,
    /// The trailer's "XRefStm" field was invalid.
    StreamStart,
}

impl fmt::Display for XrefError {
    fn fmt(&self, f: &mut fmt::Formatter) -> fmt::Result {
        match self {
            XrefError::Parse => write!(f, "could not parse xref"),
            XrefError::Start => write!(f, "invalid start value"),
            XrefError::PrevStart => write!(f, "invalid start value in Prev field"),
            XrefError::StreamStart => write!(f, "invalid stream start value"),
        }
    }
}

impl std::error::Error for XrefError {}

pub type Result<T> = std::result::Result<T, Error>;

impl From<std::io::Error> for Error {
    fn from(err: std::io::Error) -> Self {
        Error::IO(err)
    }
}

impl From<std::string::FromUtf8Error> for Error {
    fn from(_err: std::string::FromUtf8Error) -> Self {
        Error::UTF8
    }
}

impl From<std::str::Utf8Error> for Error {
    fn from(_err: std::str::Utf8Error) -> Self {
        Error::UTF8
    }
}

impl From<UnicodeCMapError> for Error {
    fn from(cmap_err: UnicodeCMapError) -> Self {
        Error::ToUnicodeCMap(cmap_err)
    }
}

#[cfg(feature = "embed_image")]
impl From<image::ImageError> for Error {
    fn from(err: image::ImageError) -> Self {
        Error::Image(err)
    }
}

impl From<encryption::DecryptionError> for Error {
    fn from(_err: encryption::DecryptionError) -> Self {
        Error::Decryption(_err)
    }
}<|MERGE_RESOLUTION|>--- conflicted
+++ resolved
@@ -38,19 +38,12 @@
     /// Dereferencing object reached the limit.
     /// This might indicate a reference loop.
     ReferenceLimit,
-<<<<<<< HEAD
-    /// Brackets limit reached.
-    /// To many brackets nested.
-    // TODO: This does not seem to be used.
-    BracketLimit,
-    /// Could not parse ToUnicodeCMap.
-    ToUnicodeCMap(UnicodeCMapError),
-=======
     /// Decoding byte vector failed.
     StringDecode,
     /// Syntax error while parsing the file.
     Syntax(String),
->>>>>>> 22c51533
+    /// Could not parse ToUnicodeCMap.
+    ToUnicodeCMap(UnicodeCMapError),
     /// The file trailer was invalid.
     Trailer,
     /// The object does not have the expected type.
@@ -80,16 +73,11 @@
             Error::Offset(o) => write!(f, "Invalid file offset: {}", o),
             Error::PageNumberNotFound(p) => write!(f, "Page number {} could not be found", p),
             Error::Parse { offset, .. } => write!(f, "Invalid object at byte {}", offset),
-<<<<<<< HEAD
-            Error::ReferenceLimit => write!(f, "Could not dereference an object; possible reference loop"),
-            Error::ToUnicodeCMap(err) => write!(f, "ToUnicode CMap error: {}", err),
-            Error::BracketLimit => write!(f, "Too deep embedding of ()'s."),
-=======
             Error::ReferenceCycle => write!(f, "Could not dereference an object; reference cycle detected"),
             Error::ReferenceLimit => write!(f, "Could not dereference an object; possible reference cycle"),
             Error::StringDecode => write!(f, "Could not decode string"),
             Error::Syntax(msg) => write!(f, "Syntax error: {}", msg),
->>>>>>> 22c51533
+            Error::ToUnicodeCMap(err) => write!(f, "ToUnicode CMap error: {}", err),
             Error::Trailer => write!(f, "Invalid file trailer"),
             Error::Type => write!(f, "An object does not have the expected type"),
             Error::UTF8 => write!(f, "UTF-8 error"),
